defmodule GenRMQ.ConsumerTest do
  use ExUnit.Case, async: false
  use GenRMQ.RabbitCase

  import ConsumerSharedTests

  alias GenRMQ.Test.Assert
  alias GenRMQ.Consumer
<<<<<<< HEAD

  alias TestConsumer.{
    Default,
    ErrorInConsumer,
    RedeclaringExistingExchange,
    SlowConsumer,
    WithCustomDeadletter,
    WithDirectExchange,
    WithFanoutExchange,
    WithMultiBindingExchange,
    WithPriority,
    WithQueueOptions,
    WithTopicExchange,
    WithoutConcurrency,
    WithoutDeadletter,
    WithoutReconnection
  }
=======
  alias TestConsumer.Default
  alias TestConsumer.WithQueueOptions
  alias TestConsumer.WithCustomDeadletter
  alias TestConsumer.WithoutConcurrency
  alias TestConsumer.WithoutDeadletter
  alias TestConsumer.WithoutReconnection
  alias TestConsumer.WithPriority
  alias TestConsumer.WithTopicExchange
  alias TestConsumer.WithDirectExchange
  alias TestConsumer.WithFanoutExchange
  alias TestConsumer.WithMultiBindingExchange
  alias TestConsumer.RedeclaringExistingExchange
  alias TestConsumer.WithQueueOptionsWithoutArguments
>>>>>>> 73954a1b

  @connection "amqp://guest:guest@localhost:5672"

  setup_all do
    {:ok, conn} = rmq_open(@connection)
    {:ok, rabbit_conn: conn}
  end

  describe "GenRMQ.Consumer.start_link/2" do
    test "should start a new consumer" do
      {:ok, pid} = Consumer.start_link(Default)
      assert Process.alive?(pid)
      assert Consumer.stop(pid, :normal) == :ok
    end

    test "should start a new consumer registered by name" do
      {:ok, pid} = Consumer.start_link(Default, name: Default)
      assert pid == Process.whereis(Default)
      assert Consumer.stop(pid, :normal) == :ok
    end

    test "should fail when try to redeclare an exchange with different type", %{rabbit_conn: conn} do
      Process.flag(:trap_exit, true)
      {:ok, chan} = open_channel(conn)

      GenRMQ.Binding.declare_exchange(chan, {:direct, RedeclaringExistingExchange.existing_exchange()})
      {:ok, pid} = Consumer.start_link(RedeclaringExistingExchange, name: RedeclaringExistingExchange)

      assert_receive {:EXIT, ^pid, {{:shutdown, {:server_initiated_close, _, _}}, _}}
    end
  end

  describe "GenRMQ.Consumer.stop/2" do
    setup do
      with_test_consumer(Default)
    end

    test "should close connection after normal termination", %{consumer: consumer_pid, state: state} do
      Consumer.stop(consumer_pid, :normal)

      assert_receive({:EXIT, ^consumer_pid, :normal})
      assert Process.alive?(state.conn.pid) == false
    end

    test "should close connection after abnormal termination", %{consumer: consumer_pid, state: state} do
      Consumer.stop(consumer_pid, :unexpected_reason)

      assert_receive({:EXIT, ^consumer_pid, :unexpected_reason})
      assert Process.alive?(state.conn.pid) == false
    end
  end

  describe "TestConsumer.Default" do
    setup do
      Agent.start_link(fn -> MapSet.new() end, name: Default)
      with_test_consumer(Default)
    end

    receive_message_test(Default)

    reject_message_test()

    reconnect_after_connection_failure_test(Default)

    terminate_after_queue_deletion_test()

    exit_signal_after_queue_deletion_test()

    close_connection_and_channels_after_deletion_test()

    close_connection_and_channels_after_shutdown_test()
  end

  describe "TestConsumer.ErrorInConsumer" do
    setup :attach_telemetry_handlers

    setup do
      Agent.start_link(fn -> MapSet.new() end, name: ErrorInConsumer)
      with_test_consumer(ErrorInConsumer)
    end

    test "should invoke the consumer's handle_info callback if error exists",
         %{consumer: consumer_pid, state: state} = context do
      clear_mailbox()
      message = %{"value" => 0}

      publish_message(context[:rabbit_conn], context[:exchange], Jason.encode!(message))

      Assert.repeatedly(fn ->
        assert Process.alive?(consumer_pid) == true
        assert queue_count(context[:rabbit_conn], state[:config][:queue].name) == {:ok, 0}
      end)

      assert_receive {:telemetry_event, [:gen_rmq, :consumer, :task, :error], %{time: _}, %{reason: _, module: _}}
    end

    test "should not invoke the consumer's handle_info callback if error does not exist",
         %{consumer: consumer_pid, state: state} = context do
      clear_mailbox()
      message = %{"value" => 1}

      publish_message(context[:rabbit_conn], context[:exchange], Jason.encode!(message))

      Assert.repeatedly(fn ->
        assert Process.alive?(consumer_pid) == true
        assert queue_count(context[:rabbit_conn], state[:config][:queue].name) == {:ok, 0}
      end)

      refute_receive {:telemetry_event, [:gen_rmq, :consumer, :task, :error], %{time: _}, %{reason: _, module: _}}
    end
  end

  describe "TestConsumer.SlowConsumer" do
    setup :attach_telemetry_handlers

    setup do
      Agent.start_link(fn -> MapSet.new() end, name: SlowConsumer)
      with_test_consumer(SlowConsumer)
    end

    test "should wait for the in progress tasks to complete processing before terminating consumer",
         %{consumer: consumer_pid, state: state} = context do
      message = %{"value" => 1}

      publish_message(context[:rabbit_conn], context[:exchange], Jason.encode!(message))

      Assert.repeatedly(fn ->
        assert Process.alive?(consumer_pid) == true
        assert queue_count(context[:rabbit_conn], state[:config][:queue].name) == {:ok, 0}
      end)

      GenServer.stop(consumer_pid)

      refute_receive {:telemetry_event, [:gen_rmq, :consumer, :task, :error], %{time: _}, %{reason: _, module: _}}

      assert_receive(
        {:telemetry_event, [:gen_rmq, :consumer, :message, :start], %{time: _}, %{message: _, module: _}},
        1_000
      )

      assert_receive(
        {:telemetry_event, [:gen_rmq, :consumer, :message, :stop], %{time: _, duration: _}, %{message: _, module: _}},
        1_000
      )
    end
  end

  describe "TestConsumer.WithoutConcurrency" do
    setup do
      Agent.start_link(fn -> MapSet.new() end, name: WithoutConcurrency)
      with_test_consumer(WithoutConcurrency)
    end

    test "should receive a message and handle it in the same consumer process", %{consumer: consumer_pid} = context do
      message = %{"msg" => "handled in the same process"}

      publish_message(context[:rabbit_conn], context[:exchange], Jason.encode!(message))

      Assert.repeatedly(fn ->
        assert Agent.get(WithoutConcurrency, fn set -> {message, consumer_pid} in set end) == true
      end)
    end
  end

  describe "TestConsumer.WithoutReconnection" do
    setup do
      with_test_consumer(WithoutReconnection)
    end

    test "should terminate after connection failure", %{consumer: consumer_pid, state: state} do
      AMQP.Connection.close(state.conn)

      Assert.repeatedly(fn ->
        assert Process.alive?(consumer_pid) == false
        assert Process.whereis(WithoutReconnection) == nil
      end)
    end

    test "should send exit signal after connection failure", %{consumer: consumer_pid, state: state} do
      AMQP.Connection.close(state.conn)

      assert_receive({:EXIT, ^consumer_pid, :connection_closed})
    end
  end

  describe "TestConsumer.WithoutDeadletter" do
    setup do
      with_test_consumer(WithoutDeadletter)
    end

    test "should skip deadletter setup", %{consumer: consumer_pid, state: state} = context do
      message = %{"msg" => "some message"}

      publish_message(context[:rabbit_conn], context[:exchange], Jason.encode!(message))

      Assert.repeatedly(fn ->
        assert Process.alive?(consumer_pid) == true
        assert queue_count(context[:rabbit_conn], state[:config][:queue].name) == {:ok, 0}
        assert queue_count(context[:rabbit_conn], state.config[:queue][:dead_letter][:name]) == {:error, :not_found}
      end)
    end
  end

  describe "TestConsumer.WithQueueOptions" do
    setup do
      Agent.start_link(fn -> MapSet.new() end, name: WithQueueOptions)
      with_test_consumer(WithQueueOptions)
    end

    receive_message_test(WithQueueOptions)

    reject_message_test()

    reconnect_after_connection_failure_test(WithQueueOptions)

    terminate_after_queue_deletion_test()

    exit_signal_after_queue_deletion_test()

    close_connection_and_channels_after_deletion_test()

    close_connection_and_channels_after_shutdown_test()
  end

  describe "TestConsumer.WithCustomDeadletter" do
    setup do
      with_test_consumer(WithCustomDeadletter)
    end

    test "should deadletter a message to a custom queue", %{consumer: consumer_pid, state: state} = context do
      message = %{"msg" => "some message"}
      dl_queue = state.config[:queue][:dead_letter][:name]

      publish_message(context[:rabbit_conn], context[:exchange], Jason.encode!(message))

      Assert.repeatedly(fn ->
        assert Process.alive?(consumer_pid) == true
        assert queue_count(context[:rabbit_conn], dl_queue) == {:ok, 1}
        {:ok, _, meta} = get_message_from_queue(context[:rabbit_conn], dl_queue)
        assert meta[:routing_key] == "dl_routing_key"
        assert meta[:exchange] == "dl_exchange"
      end)
    end
  end

  describe "TestConsumer.WithPriority" do
    setup do
      Agent.start_link(fn -> MapSet.new() end, name: WithPriority)
      with_test_consumer(WithPriority)
    end

    test "should receive a message", context do
      message = %{"msg" => "message with prio"}

      publish_message(context[:rabbit_conn], context[:exchange], Jason.encode!(message), "", priority: 5)

      Assert.repeatedly(fn ->
        assert Agent.get(WithPriority, fn set -> message in set end) == true
      end)
    end
  end

  describe "TestConsumer.WithTopicExchange" do
    setup do
      Agent.start_link(fn -> MapSet.new() end, name: WithTopicExchange)
      with_test_consumer(WithTopicExchange)
    end

    receive_message_test(WithTopicExchange)

    reject_message_test()

    reconnect_after_connection_failure_test(WithTopicExchange)

    terminate_after_queue_deletion_test()

    exit_signal_after_queue_deletion_test()

    close_connection_and_channels_after_deletion_test()

    close_connection_and_channels_after_shutdown_test()
  end

  describe "TestConsumer.WithDirectExchange" do
    setup do
      Agent.start_link(fn -> MapSet.new() end, name: WithDirectExchange)
      with_test_consumer(WithDirectExchange)
    end

    receive_message_test(WithDirectExchange)

    reject_message_test()

    reconnect_after_connection_failure_test(WithDirectExchange)

    terminate_after_queue_deletion_test()

    exit_signal_after_queue_deletion_test()

    close_connection_and_channels_after_deletion_test()

    close_connection_and_channels_after_shutdown_test()
  end

  describe "TestConsumer.WithFanoutExchange" do
    setup do
      Agent.start_link(fn -> MapSet.new() end, name: WithFanoutExchange)
      with_test_consumer(WithFanoutExchange)
    end

    test "should receive a message, no matter the routing key", context do
      message = %{"msg" => "some message"}

      publish_message(
        context[:rabbit_conn],
        context[:exchange],
        Jason.encode!(message),
        "sdlkjkjlefberBogusKEYWHatever"
      )

      Assert.repeatedly(fn ->
        assert Agent.get(WithFanoutExchange, fn set -> message in set end) == true
      end)
    end

    reject_message_test()

    reconnect_after_connection_failure_test(WithFanoutExchange)

    terminate_after_queue_deletion_test()

    exit_signal_after_queue_deletion_test()

    close_connection_and_channels_after_deletion_test()

    close_connection_and_channels_after_shutdown_test()
  end

  describe "TestConsumer.WithMultiBindingExchange" do
    setup do
      Agent.start_link(fn -> MapSet.new() end, name: WithMultiBindingExchange)
      with_test_consumer(WithMultiBindingExchange)
    end

    test "should receive a message under the first key", context do
      message = %{"msg" => "some message"}

      publish_message(context[:rabbit_conn], context[:exchange], Jason.encode!(message), "routing_key_2")

      Assert.repeatedly(fn ->
        assert Agent.get(WithMultiBindingExchange, fn set -> message in set end) == true
      end)
    end

    test "should receive a message under the second key", context do
      message = %{"msg" => "some message"}

      publish_message(context[:rabbit_conn], context[:exchange], Jason.encode!(message), "routing_key_2")

      Assert.repeatedly(fn ->
        assert Agent.get(WithMultiBindingExchange, fn set -> message in set end) == true
      end)
    end

    test "should reject a message", %{state: state} = context do
      message = "reject"

      publish_message(context[:rabbit_conn], context[:exchange], Jason.encode!(message), "routing_key_1")

      Assert.repeatedly(fn ->
        assert queue_count(context[:rabbit_conn], state.config[:queue][:dead_letter][:name]) == {:ok, 1}
      end)
    end

    test "should reconnect after connection failure", %{state: state} = context do
      message = "disconnect"
      AMQP.Connection.close(state.conn)

      publish_message(context[:rabbit_conn], context[:exchange], Jason.encode!(message), "routing_key_1")

      Assert.repeatedly(fn ->
        assert Agent.get(WithMultiBindingExchange, fn set -> message in set end) == true
      end)
    end

    terminate_after_queue_deletion_test()

    exit_signal_after_queue_deletion_test()

    close_connection_and_channels_after_deletion_test()

    close_connection_and_channels_after_shutdown_test()
  end

  describe "TestConsumer.WithQueueOptionsWithoutArguments" do
    setup do
      Agent.start_link(fn -> MapSet.new() end, name: WithQueueOptionsWithoutArguments)
      with_test_consumer(WithQueueOptionsWithoutArguments)
    end

    receive_message_test(WithQueueOptionsWithoutArguments)

    reconnect_after_connection_failure_test(WithQueueOptionsWithoutArguments)

    terminate_after_queue_deletion_test()

    exit_signal_after_queue_deletion_test()

    close_connection_and_channels_after_deletion_test()

    close_connection_and_channels_after_shutdown_test()
  end

  describe "Telemetry events" do
    setup :attach_telemetry_handlers

    setup do
      Agent.start_link(fn -> MapSet.new() end, name: WithoutConcurrency)
      with_test_consumer(WithoutConcurrency)
    end

    test "should be emitted when the consumer starts and completes setup" do
      assert_receive {:telemetry_event, [:gen_rmq, :consumer, :connection, :start], %{time: _},
                      %{module: _, attempt: _, queue: _, exchange: _, routing_key: _}}

      assert_receive {:telemetry_event, [:gen_rmq, :consumer, :connection, :stop], %{time: _, duration: _},
                      %{module: _, attempt: _, queue: _, exchange: _, routing_key: _}}
    end

    test "should be emitted when the consumer starts and stops processing the message",
         %{consumer: consumer_pid} = context do
      message = %{"msg" => "handled in the same process"}
      publish_message(context[:rabbit_conn], context[:exchange], Jason.encode!(message))

      Assert.repeatedly(fn ->
        assert Agent.get(WithoutConcurrency, fn set -> {message, consumer_pid} in set end) == true
      end)

      assert_receive {:telemetry_event, [:gen_rmq, :consumer, :message, :start], %{time: _}, %{message: _, module: _}}

      assert_receive {:telemetry_event, [:gen_rmq, :consumer, :message, :stop], %{time: _, duration: _},
                      %{message: _, module: _}}
    end
  end

  defp attach_telemetry_handlers(%{test: test}) do
    self = self()

    :ok =
      :telemetry.attach_many(
        "#{test}",
        [
          [:gen_rmq, :consumer, :message, :start],
          [:gen_rmq, :consumer, :message, :stop],
          [:gen_rmq, :consumer, :connection, :start],
          [:gen_rmq, :consumer, :connection, :stop],
          [:gen_rmq, :consumer, :task, :error]
        ],
        fn name, measurements, metadata, _ ->
          send(self, {:telemetry_event, name, measurements, metadata})
        end,
        nil
      )
  end

  defp with_test_consumer(module) do
    Process.flag(:trap_exit, true)
    {:ok, consumer_pid} = Consumer.start_link(module)

    state = :sys.get_state(consumer_pid)
    exchange = state.config[:exchange]

    on_exit(fn -> Process.exit(consumer_pid, :normal) end)
    {:ok, %{consumer: consumer_pid, exchange: exchange, state: state}}
  end

  defp clear_mailbox do
    receive do
      _lingering_message -> clear_mailbox()
    after
      100 -> :ok
    end
  end
end<|MERGE_RESOLUTION|>--- conflicted
+++ resolved
@@ -6,7 +6,6 @@
 
   alias GenRMQ.Test.Assert
   alias GenRMQ.Consumer
-<<<<<<< HEAD
 
   alias TestConsumer.{
     Default,
@@ -19,26 +18,12 @@
     WithMultiBindingExchange,
     WithPriority,
     WithQueueOptions,
+    WithQueueOptionsWithoutArguments,
     WithTopicExchange,
     WithoutConcurrency,
     WithoutDeadletter,
     WithoutReconnection
   }
-=======
-  alias TestConsumer.Default
-  alias TestConsumer.WithQueueOptions
-  alias TestConsumer.WithCustomDeadletter
-  alias TestConsumer.WithoutConcurrency
-  alias TestConsumer.WithoutDeadletter
-  alias TestConsumer.WithoutReconnection
-  alias TestConsumer.WithPriority
-  alias TestConsumer.WithTopicExchange
-  alias TestConsumer.WithDirectExchange
-  alias TestConsumer.WithFanoutExchange
-  alias TestConsumer.WithMultiBindingExchange
-  alias TestConsumer.RedeclaringExistingExchange
-  alias TestConsumer.WithQueueOptionsWithoutArguments
->>>>>>> 73954a1b
 
   @connection "amqp://guest:guest@localhost:5672"
 
